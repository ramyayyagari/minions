from minions.clients.ollama import OllamaClient
from minions.clients.openai import OpenAIClient
from minions.clients.azure_openai import AzureOpenAIClient
from minions.clients.anthropic import AnthropicClient
from minions.clients.together import TogetherClient
from minions.clients.perplexity import PerplexityAIClient
from minions.clients.openrouter import OpenRouterClient
<<<<<<< HEAD
# from minions.clients.mlx_lm import MLXLMClient
from minions.clients.groq import GroqClient
# from minions.clients.cartesia_mlx import CartesiaMLXClient
=======
from minions.clients.groq import GroqClient
from minions.clients.deepseek import DeepSeekClient
>>>>>>> a8836913

__all__ = [
    "OllamaClient",
    "OpenAIClient",
    "AzureOpenAIClient",
    "AnthropicClient",
    "TogetherClient",
    "PerplexityAIClient",
    "OpenRouterClient",
<<<<<<< HEAD
#    "MLXLMClient",
    "GroqClient",
#    "CartesiaMLXClient",
]
=======
    "GroqClient",
    "DeepSeekClient",
]

try:
    from minions.clients.mlx_lm import MLXLMClient

    __all__.append("MLXLMClient")
except ImportError:
    # print warning that mlx_lm is not installed
    print(
        "Warning: mlx_lm is not installed. If you want to use mlx_lm, please install it with `pip install mlx-lm`."
    )

try:
    from .cartesia_mlx import CartesiaMLXClient

    __all__.append("CartesiaMLXClient")
except ImportError:
    # If cartesia_mlx is not installed, skip it
    print(
        "Warning: cartesia_mlx is not installed. If you want to use cartesia_mlx, please follow the instructions in the README to install it."
    )
>>>>>>> a8836913
<|MERGE_RESOLUTION|>--- conflicted
+++ resolved
@@ -5,14 +5,8 @@
 from minions.clients.together import TogetherClient
 from minions.clients.perplexity import PerplexityAIClient
 from minions.clients.openrouter import OpenRouterClient
-<<<<<<< HEAD
-# from minions.clients.mlx_lm import MLXLMClient
-from minions.clients.groq import GroqClient
-# from minions.clients.cartesia_mlx import CartesiaMLXClient
-=======
 from minions.clients.groq import GroqClient
 from minions.clients.deepseek import DeepSeekClient
->>>>>>> a8836913
 
 __all__ = [
     "OllamaClient",
@@ -22,12 +16,6 @@
     "TogetherClient",
     "PerplexityAIClient",
     "OpenRouterClient",
-<<<<<<< HEAD
-#    "MLXLMClient",
-    "GroqClient",
-#    "CartesiaMLXClient",
-]
-=======
     "GroqClient",
     "DeepSeekClient",
 ]
@@ -50,5 +38,4 @@
     # If cartesia_mlx is not installed, skip it
     print(
         "Warning: cartesia_mlx is not installed. If you want to use cartesia_mlx, please follow the instructions in the README to install it."
-    )
->>>>>>> a8836913
+    )